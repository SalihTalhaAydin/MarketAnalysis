"""
Core data loading functionality.
"""

import json
import logging
import os
import time
from datetime import datetime, timedelta
from typing import Any, Dict, List, Optional, Tuple, Union

import numpy as np
import pandas as pd

from .sources.alpha_vantage import load_from_alpha_vantage
from .sources.crypto import load_from_crypto
from .sources.csv_loader import load_from_csv
from .sources.data_source import DataSource
from .sources.datareader import load_from_datareader

# Import data source modules
from .sources.yahoo import load_from_yahoo

# Import transformations
from .transformations import align_data, detect_outliers, handle_outliers, resample_data

# Import cache module
# from .cache.cache import DataCache # Commented out due to missing module/file


# Setup logging
logger = logging.getLogger(__name__)


class DataLoaderConfig:
    """Configuration for data loader."""

    def __init__(
        self,
        data_source: str = DataSource.YAHOO,
        api_key: Optional[str] = None,
        rate_limit_pause: float = 1.0,
        cache_dir: Optional[str] = None,
        retry_count: int = 3,
        use_cache: bool = True,
        cache_expiry_days: int = 1,
        default_start_date: str = "2010-01-01",
        default_end_date: Optional[str] = None,
        default_interval: str = "1d",
        crypto_exchange: str = "binance",
        adjust_prices: bool = True,
    ):
        """
        Initialize data loader configuration.

        Args:
            data_source: Data source identifier
            api_key: API key for paid data sources
            rate_limit_pause: Seconds to pause between API calls
            cache_dir: Directory to cache data
            retry_count: Number of retries for failed data requests
            use_cache: Whether to use cached data when available
            cache_expiry_days: Days before cached data expires
            default_start_date: Default start date for data
            default_end_date: Default end date for data (None = today)
            default_interval: Default data interval
            crypto_exchange: CCXT exchange name for crypto data
            adjust_prices: Adjust prices for splits/dividends
        """
        self.data_source = data_source
        self.api_key = api_key
        self.rate_limit_pause = rate_limit_pause
        self.retry_count = retry_count
        self.use_cache = use_cache
        self.cache_expiry_days = cache_expiry_days
        self.default_start_date = default_start_date
        self.default_end_date = default_end_date or datetime.now().strftime("%Y-%m-%d")
        self.default_interval = default_interval
        self.crypto_exchange = crypto_exchange
        self.adjust_prices = adjust_prices

        # Setup cache directory
        if cache_dir:
            self.cache_dir = cache_dir
            os.makedirs(cache_dir, exist_ok=True)
        else:
            self.cache_dir = None

    @classmethod
    def from_dict(cls, config_dict: Dict[str, Any]) -> "DataLoaderConfig":
        """Create configuration from dictionary."""
        return cls(**config_dict)

    @classmethod
    def from_json(cls, json_path: str) -> "DataLoaderConfig":
        """Load configuration from JSON file."""
        with open(json_path, "r") as f:
            config_dict = json.load(f)
        return cls.from_dict(config_dict)

    def to_dict(self) -> Dict[str, Any]:
        """Convert configuration to dictionary."""
        return {
            "data_source": self.data_source,
            "api_key": self.api_key,
            "rate_limit_pause": self.rate_limit_pause,
            "cache_dir": self.cache_dir,
            "retry_count": self.retry_count,
            "use_cache": self.use_cache,
            "cache_expiry_days": self.cache_expiry_days,
            "default_start_date": self.default_start_date,
            "default_end_date": self.default_end_date,
            "default_interval": self.default_interval,
            "crypto_exchange": self.crypto_exchange,
            "adjust_prices": self.adjust_prices,
        }

    def to_json(self, json_path: str) -> None:
        """Save configuration to JSON file."""
        with open(json_path, "w") as f:
            json.dump(self.to_dict(), f, indent=4)


class DataLoader:
    """Advanced data loader with multiple data sources and caching."""

    def __init__(self, config: Optional[DataLoaderConfig] = None):
        """
        Initialize data loader.

        Args:
            config: Configuration for data loader
        """
        self.config = config or DataLoaderConfig()

        # Initialize cache if enabled
<<<<<<< HEAD
        # if self.config.use_cache and self.config.cache_dir:
        #     self.cache = DataCache(
        #         cache_dir=self.config.cache_dir,
        #         expiry_days=self.config.cache_expiry_days
        #     )
        # else:
        self.cache = None # Keep self.cache defined as None for now
=======
        if self.config.use_cache and self.config.cache_dir:
            self.cache = DataCache(
                cache_dir=self.config.cache_dir,
                expiry_days=self.config.cache_expiry_days,
            )
        else:
            self.cache = None
>>>>>>> 5ae248cd

        # Last API call timestamp for rate limiting
        self.last_api_call = 0

    def load_data(
        self,
        ticker: str,
        start_date: Optional[str] = None,
        end_date: Optional[str] = None,
        interval: Optional[str] = None,
        data_source: Optional[str] = None,
        force_reload: bool = False,
    ) -> Optional[pd.DataFrame]:
        """
        Load market data based on configuration.

        Args:
            ticker: Ticker symbol
            start_date: Start date for data (YYYY-MM-DD), defaults to config
            end_date: End date for data (YYYY-MM-DD), defaults to config
            interval: Data interval, defaults to config
            data_source: Data source, defaults to config
            force_reload: Force reload from source (ignore cache)

        Returns:
            DataFrame with market data, or None if loading fails
        """
        # Use defaults from config if not provided
        start_date = start_date or self.config.default_start_date
        end_date = end_date or self.config.default_end_date
        interval = interval or self.config.default_interval
        data_source = data_source or self.config.data_source

        logger.info(
            f"Loading {ticker} data from {start_date} to {end_date} (interval: {interval})"
        )

        # Check cache first if enabled
<<<<<<< HEAD
        # if self.cache and not force_reload:
        #     cache_path = self.cache.get_cache_path(
        #         ticker, start_date, end_date, interval)
        #     cached_data = self.cache.get_cached_data(cache_path)
        #
        #     if cached_data is not None:
        #         logger.info(f"Retrieved {ticker} data from cache")
        #         return cached_data
=======
        if self.cache and not force_reload:
            cache_path = self.cache.get_cache_path(
                ticker, start_date, end_date, interval
            )
            cached_data = self.cache.get_cached_data(cache_path)

            if cached_data is not None:
                logger.info(f"Retrieved {ticker} data from cache")
                return cached_data
>>>>>>> 5ae248cd

        # Apply rate limiting
        self._apply_rate_limit()

        # Load from appropriate source
        data = None

        if data_source == DataSource.YAHOO:
            data = load_from_yahoo(
                ticker=ticker,
                start_date=start_date,
                end_date=end_date,
                interval=interval,
                adjust_prices=self.config.adjust_prices,
                retry_count=self.config.retry_count,
            )

        elif data_source == DataSource.ALPHA_VANTAGE:
            data = load_from_alpha_vantage(
                ticker=ticker,
                api_key=self.config.api_key,
                start_date=start_date,
                end_date=end_date,
                interval=interval,
                retry_count=self.config.retry_count,
            )

        elif data_source == DataSource.CSV:
            # Treat ticker as file path for CSV
            data = load_from_csv(
                file_path=ticker, start_date=start_date, end_date=end_date
            )

        elif data_source == DataSource.CRYPTO:
            data = load_from_crypto(
                symbol=ticker,
                exchange=self.config.crypto_exchange,
                start_date=start_date,
                end_date=end_date,
                interval=interval,
                retry_count=self.config.retry_count,
            )

        elif data_source == DataSource.DATAREADER:
            # For datareader, interpret interval as data source name
            data = load_from_datareader(
                ticker=ticker,
                data_source=interval,
                start_date=start_date,
                end_date=end_date,
                api_key=self.config.api_key,
                retry_count=self.config.retry_count,
            )

        else:
            logger.error(f"Unsupported data source: {data_source}")
            return None

        # Save to cache if successful
<<<<<<< HEAD
        # if data is not None and self.cache:
        #     cache_path = self.cache.get_cache_path(
        #         ticker, start_date, end_date, interval)
        #     self.cache.save_to_cache(data, cache_path)
=======
        if data is not None and self.cache:
            cache_path = self.cache.get_cache_path(
                ticker, start_date, end_date, interval
            )
            self.cache.save_to_cache(data, cache_path)
>>>>>>> 5ae248cd

        return data

    def load_multiple(
        self,
        tickers: List[str],
        start_date: Optional[str] = None,
        end_date: Optional[str] = None,
        interval: Optional[str] = None,
        data_source: Optional[str] = None,
        column_name: str = "close",
        force_reload: bool = False,
    ) -> Optional[pd.DataFrame]:
        """
        Load data for multiple tickers and combine into a single DataFrame.

        Args:
            tickers: List of ticker symbols
            start_date: Start date for data (YYYY-MM-DD), defaults to config
            end_date: End date for data (YYYY-MM-DD), defaults to config
            interval: Data interval, defaults to config
            data_source: Data source, defaults to config
            column_name: Column to extract (e.g., 'close', 'adj_close')
            force_reload: Force reload from source (ignore cache)

        Returns:
            DataFrame with combined data, or None if loading fails
        """
        result = {}

        for ticker in tickers:
            # Load data for this ticker
            data = self.load_data(
                ticker=ticker,
                start_date=start_date,
                end_date=end_date,
                interval=interval,
                data_source=data_source,
                force_reload=force_reload,
            )

            if data is None:
                logger.warning(f"Failed to load data for {ticker}")
                continue

            # Extract the requested column
            if column_name in data.columns:
                result[ticker] = data[column_name]
            else:
                logger.warning(f"Column '{column_name}' not found in data for {ticker}")

        if not result:
            logger.error("Failed to load data for any ticker")
            return None

        # Combine into a single DataFrame
        combined = pd.DataFrame(result)

        return combined

    def _apply_rate_limit(self) -> None:
        """Apply rate limiting between API calls."""
        if self.config.rate_limit_pause > 0:
            elapsed = time.time() - self.last_api_call

            if elapsed < self.config.rate_limit_pause:
                time.sleep(self.config.rate_limit_pause - elapsed)

        self.last_api_call = time.time()


def load_data(
    ticker: str,
    start_date: str,
    end_date: str,
    interval: str = "1d",
    data_source: str = DataSource.YAHOO,
    api_key: Optional[str] = None,
    adjust_prices: bool = True,
    cache_dir: Optional[str] = None,
    use_cache: bool = True,
    handle_missing: bool = True,
    detect_outliers_method: Optional[str] = None,
    verbose: bool = True,
) -> Optional[pd.DataFrame]:
    """
    Main function to load market data.

    Args:
        ticker: Ticker symbol
        start_date: Start date for data (YYYY-MM-DD)
        end_date: End date for data (YYYY-MM-DD)
        interval: Data interval (e.g., '1d', '1h', '5m')
        data_source: Data source (yahoo, alpha_vantage, csv, crypto, datareader)
        api_key: API key for paid data sources
        adjust_prices: Adjust prices for splits/dividends
        cache_dir: Directory to cache data
        use_cache: Whether to use cached data
        handle_missing: Whether to handle missing data
        detect_outliers_method: Method to detect outliers (None = disabled)
        verbose: Whether to log detailed information

    Returns:
        DataFrame with market data, or None if loading fails
    """
    # Configure logging level
    if verbose:
        logging.basicConfig(level=logging.INFO)
    else:
        logging.basicConfig(level=logging.WARNING)

    # Create configuration
    config = DataLoaderConfig(
        data_source=data_source,
        api_key=api_key,
        cache_dir=cache_dir,
        use_cache=use_cache,
        default_start_date=start_date,
        default_end_date=end_date,
        default_interval=interval,
        adjust_prices=adjust_prices,
    )

    # Create data loader
    loader = DataLoader(config)

    # Load data
    data = loader.load_data(ticker=ticker)

    if data is None or data.empty:
        logger.error(f"Failed to load data for {ticker}")
        return None

    # Handle missing data if requested
    if handle_missing and data is not None:
        # Check for missing values
        missing = data.isnull().sum().sum()

        if missing > 0:
            logger.info(f"Handling {missing} missing values")

            # Forward fill missing values
            data = data.ffill()

            # Back fill any remaining missing values
            data = data.bfill()

    # Detect and handle outliers if requested
    if detect_outliers_method and data is not None:
        logger.info(f"Detecting outliers using {detect_outliers_method} method")

        # Detect outliers
        outliers = detect_outliers(data=data, method=detect_outliers_method)

        # Check if any outliers found
        if outliers.any().any():
            logger.info(f"Handling {outliers.sum().sum()} outliers")

            # Handle outliers
            data = handle_outliers(
                data=data, outliers=outliers, method="fillna", fill_method="interpolate"
            )

    return data<|MERGE_RESOLUTION|>--- conflicted
+++ resolved
@@ -134,23 +134,13 @@
         self.config = config or DataLoaderConfig()
 
         # Initialize cache if enabled
-<<<<<<< HEAD
-        # if self.config.use_cache and self.config.cache_dir:
-        #     self.cache = DataCache(
-        #         cache_dir=self.config.cache_dir,
-        #         expiry_days=self.config.cache_expiry_days
-        #     )
-        # else:
-        self.cache = None # Keep self.cache defined as None for now
-=======
         if self.config.use_cache and self.config.cache_dir:
             self.cache = DataCache(
                 cache_dir=self.config.cache_dir,
-                expiry_days=self.config.cache_expiry_days,
+                expiry_days=self.config.cache_expiry_days
             )
         else:
             self.cache = None
->>>>>>> 5ae248cd
 
         # Last API call timestamp for rate limiting
         self.last_api_call = 0
@@ -189,26 +179,14 @@
         )
 
         # Check cache first if enabled
-<<<<<<< HEAD
-        # if self.cache and not force_reload:
-        #     cache_path = self.cache.get_cache_path(
-        #         ticker, start_date, end_date, interval)
-        #     cached_data = self.cache.get_cached_data(cache_path)
-        #
-        #     if cached_data is not None:
-        #         logger.info(f"Retrieved {ticker} data from cache")
-        #         return cached_data
-=======
         if self.cache and not force_reload:
             cache_path = self.cache.get_cache_path(
-                ticker, start_date, end_date, interval
-            )
+                ticker, start_date, end_date, interval)
             cached_data = self.cache.get_cached_data(cache_path)
 
             if cached_data is not None:
                 logger.info(f"Retrieved {ticker} data from cache")
                 return cached_data
->>>>>>> 5ae248cd
 
         # Apply rate limiting
         self._apply_rate_limit()
@@ -268,18 +246,10 @@
             return None
 
         # Save to cache if successful
-<<<<<<< HEAD
-        # if data is not None and self.cache:
-        #     cache_path = self.cache.get_cache_path(
-        #         ticker, start_date, end_date, interval)
-        #     self.cache.save_to_cache(data, cache_path)
-=======
         if data is not None and self.cache:
             cache_path = self.cache.get_cache_path(
-                ticker, start_date, end_date, interval
-            )
+                ticker, start_date, end_date, interval)
             self.cache.save_to_cache(data, cache_path)
->>>>>>> 5ae248cd
 
         return data
 
